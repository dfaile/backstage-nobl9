#Nobl9 Bot

A chat bot for managing Nobl9 projects and user roles through the Nolb9 SDK.

## Features

- **Interactive Project Creation**: Step-by-step guided project creation with confirmation
- **Role Assignment**: Assign roles to users in Nobl9 projects  
- **Natural Language Processing**: Understands phrases like "create project" and "assign role"
- **Configuration Management**: Supports both config files and command-line arguments
- **Official Nobl9 SDK**: Uses the official [Nobl9 Go SDK](https://github.com/nobl9/nobl9-go) for reliable API integration

## Quick Start

### 1. Configure Credentials

The bot uses the official Nobl9 SDK configuration system. You can configure it in several ways:

#### Option A: Configuration File (Recommended)

Create `~/.nobl9/config.toml`:
```toml
<<<<<<< HEAD
defaultContext = "daniel"

[contexts.daniel]
clientId = "your-client-id"
clientSecret = "your-client-secret"
organization = "YOUR_ORG"
url = "https://app.nobl9.com"
project = "default"
=======
defaultContext = "default"
[contexts]
  [contexts.daniel]
    clientId = "YOUR_CLIENT_ID"
    clientSecret = "YOUR_CLIENT_SECRET"
    url = "https://app.nobl9.com"
>>>>>>> 5f383be6
```

#### Option B: Environment Variables

Set the following environment variables:
```bash
export NOBL9_SDK_CLIENT_ID="your-client-id"
export NOBL9_SDK_CLIENT_SECRET="your-client-secret"  
export NOBL9_SDK_ORGANIZATION="your-organization"
export NOBL9_SDK_URL="https://app.nobl9.com"
```

#### Option C: Command Line Arguments

```bash
./bin/nobl9-bot \
  --client-id "your-client-id" \
  --client-secret "your-client-secret" \
  --organization "your-organization" \
  --url "https://app.nobl9.com"
```

### 2. Build and Run

```bash
# Build the bot
make build

# Run with config file (will create default if doesn't exist)
./bin/nobl9-bot

# Or run with command line arguments
./bin/nobl9-bot --client-id YOUR_CLIENT_ID --client-secret YOUR_CLIENT_SECRET --organization YOUR_ORG
```

### 3. Interact with the Bot

Once running, you can interact with the bot using natural language or commands:

```
👋 Hello! I'm your Nobl9 Project Bot. I can help you:

🏗️  **Create new projects** - Just say "create project" or "new project"
👥 **Assign user roles** - Say "assign role" to manage user permissions
📋 **List projects** - Say "list projects" to see available projects

What would you like to do?

> create project
🤖 What's the name of your new project?

> my-awesome-service
🤖 Please provide a description for project 'my-awesome-service':

> This is my awesome microservice
🤖 Create project 'my-awesome-service' with description 'This is my awesome microservice'?

(Y/n) Y
✅ Project 'my-awesome-service' created successfully!
```

## Configuration

The bot follows the [Nobl9 SDK configuration precedence](https://github.com/nobl9/nobl9-go#reading-configuration):

1. **Command line arguments** (highest priority)
2. **Environment variables** 
3. **Configuration file**
4. **Default values** (lowest priority)

### Configuration File Locations

The bot will look for configuration in these locations:
- `~/.nobl9/config.toml` (standard Nobl9 SDK location)
- Path specified with `--config` flag
- Current directory `config.json` (legacy format)

## Development

### Prerequisites

- Go 1.21 or higher
- Access to a Nobl9 organization with API credentials

### Building

```bash
# Install dependencies
go mod tidy

# Build
make build

# Run tests
make test

# Run linters
make lint
```

### Testing

```bash
# Run unit tests
go test ./...

# Run with verbose output
go test -v ./...

# Run specific package tests
go test ./internal/bot
```

## Authentication & Authorization

The bot uses OAuth2 Client Credentials flow through the official Nobl9 SDK. You'll need:

1. **Client ID**: Your Nobl9 API client identifier
2. **Client Secret**: Your Nobl9 API client secret  
3. **Organization**: Your Nobl9 organization name

### Getting Nobl9 Credentials

1. Log into your Nobl9 account
2. Navigate to Settings → Access Keys
3. Create a new access key
4. Use the generated Client ID and Secret

## Commands

The bot supports both natural language and explicit commands:

### Available Commands

- **create-project** `<name>` - Create a new Nobl9 project
- **assign-role** `<project>` `<user-email>` - Assign roles to users  
- **list-projects** - List available projects
- **help** - Show help message

### Natural Language Examples

- "I want to create a new project"
- "Create a project called analytics-service"  
- "Help me assign roles to users"
- "Show me the available projects"

## Error Handling

The bot includes comprehensive error handling:

- **Authentication errors**: Clear messages about credential issues
- **API errors**: Detailed error information from Nobl9 API
- **Input validation**: Helpful guidance for invalid input
- **Network errors**: Retry logic for transient failures

## Contributing

1. Fork the repository
2. Create a feature branch (`git checkout -b feature/amazing-feature`)
3. Commit your changes (`git commit -m 'Add amazing feature'`)
4. Push to the branch (`git push origin feature/amazing-feature`)
5. Open a Pull Request

## License

This project is licensed under the MIT License - see the [LICENSE](LICENSE) file for details.

## Related Projects

- [Nobl9 Go SDK](https://github.com/nobl9/nobl9-go) - Official Nobl9 SDK for Go
- [Backstage](https://backstage.io/) - Platform for building developer portals
- [Nobl9 Documentation](https://docs.nobl9.com/) - Official Nobl9 documentation<|MERGE_RESOLUTION|>--- conflicted
+++ resolved
@@ -20,23 +20,9 @@
 
 Create `~/.nobl9/config.toml`:
 ```toml
-<<<<<<< HEAD
 defaultContext = "daniel"
 
-[contexts.daniel]
-clientId = "your-client-id"
-clientSecret = "your-client-secret"
-organization = "YOUR_ORG"
 url = "https://app.nobl9.com"
-project = "default"
-=======
-defaultContext = "default"
-[contexts]
-  [contexts.daniel]
-    clientId = "YOUR_CLIENT_ID"
-    clientSecret = "YOUR_CLIENT_SECRET"
-    url = "https://app.nobl9.com"
->>>>>>> 5f383be6
 ```
 
 #### Option B: Environment Variables
